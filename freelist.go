package bbolt

import (
	"fmt"
	"sort"
	"unsafe"
)

// txPending holds a list of pgids and corresponding allocation txns that are pending to be freed.
type txPending struct {
<<<<<<< HEAD
	// 下面两个是关联数组
=======
	// 关联数组
>>>>>>> d4297402
	ids     []pgid
	alloctx []txid // txids allocating the ids

	lastReleaseBegin txid // beginning txid of last matching releaseRange
}

// pidSet holds the set of starting pgids which have the same span size
type pidSet map[pgid]struct{}

// freelist represents a list of all pages that are available for allocation.
// It also tracks pages that have been freed but are still in use by open transactions.
type freelist struct {
	freelistType FreelistType // freelist type

	// 可以用于分配的 page id
	ids []pgid // all free and available free page ids.

	// 记录被分配给事务的页面
	allocs map[pgid]txid // 被分配的page_id -> txid mapping of txid that allocated a pgid.

	// pending 部分需要单独记录主要是为了做 MVCC 的事务
	// 维护了 写事务 释放的 page id, 读事务使用了这些页面, 无法立刻释放, 读事务结束了, 就会释放出来放到 ids里, 复用
	pending map[txid]*txPending // mapping of soon-to-be free page ids by tx.

	// map, o(1)查找
	cache map[pgid]bool // fast lookup of all free and pending page ids.

<<<<<<< HEAD
	// 下面 3个都是 hmap 方式
=======
>>>>>>> d4297402
	freemaps    map[uint64]pidSet // key is the size of continuous pages(span), value is a set which contains the starting pgids of same size
	forwardMap  map[pgid]uint64   // key is start pgid, value is its span size
	backwardMap map[pgid]uint64   // key is end pgid, value is its span size

<<<<<<< HEAD
	// 五个 函数
=======
>>>>>>> d4297402
	allocate       func(txid txid, n int) pgid // the freelist allocate func
	freeCount      func() int                  // the function which gives you free page number
	mergeSpans     func(ids pgids)             // the mergeSpan func
	getFreePageIDs func() []pgid               // get free pgids func
	readIDs        func(pgids []pgid)          // readIDs func reads list of pages and init the freelist
}

// newFreelist returns an empty, initialized freelist.
func newFreelist(freelistType FreelistType) *freelist {
	f := &freelist{
		freelistType: freelistType,

		allocs:  make(map[pgid]txid),
		pending: make(map[txid]*txPending),
		cache:   make(map[pgid]bool),

		freemaps:    make(map[uint64]pidSet),
		forwardMap:  make(map[pgid]uint64),
		backwardMap: make(map[pgid]uint64),
	}

	if freelistType == FreelistMapType {
		f.allocate = f.hashmapAllocate
		f.freeCount = f.hashmapFreeCount
		f.mergeSpans = f.hashmapMergeSpans
		f.getFreePageIDs = f.hashmapGetFreePageIDs
		f.readIDs = f.hashmapReadIDs
	} else {
		f.allocate = f.arrayAllocate
		f.freeCount = f.arrayFreeCount
		f.mergeSpans = f.arrayMergeSpans
		f.getFreePageIDs = f.arrayGetFreePageIDs
		f.readIDs = f.arrayReadIDs
	}

	return f
}

// size returns the size of the page after serialization.
func (f *freelist) size() int {
	n := f.count()
	if n >= 0xFFFF {
		// The first element will be used to store the count. See freelist.write.
		n++ // 多了一个 8B 保存 page count
	}
	return int(pageHeaderSize) + (int(unsafe.Sizeof(pgid(0))) * n)
}

// count returns count of pages on the freelist
func (f *freelist) count() int {
	return f.freeCount() + f.pending_count()
}

// arrayFreeCount returns count of free pages(array version)
func (f *freelist) arrayFreeCount() int {
	return len(f.ids)
}

// pending_count returns count of pending pages
func (f *freelist) pending_count() int {
	var count int
	for _, txp := range f.pending {
		count += len(txp.ids)
	}
	return count
}

// copyall copies a list of all free ids and all pending ids in one sorted list.
// f.count returns the minimum length required for dst.
func (f *freelist) copyall(dst []pgid) {
	m := make(pgids, 0, f.pending_count())
	for _, txp := range f.pending {
		m = append(m, txp.ids...)
	}
	sort.Sort(m)
	mergepgids(dst, f.getFreePageIDs(), m)
}

// arrayAllocate returns the starting page id of a contiguous list of pages of a given size.
// If a contiguous block cannot be found then 0 is returned.
// 分配n 个连续的 page id, 也就是连续的 n个page
func (f *freelist) arrayAllocate(txid txid, n int) pgid {
	if len(f.ids) == 0 {
		return 0
	}

	var initial, previd pgid
	for i, id := range f.ids {
		if id <= 1 { // 0 和 1 是元数据页
			panic(fmt.Sprintf("invalid page allocation: %d", id))
		}

		// Reset initial page if this is not contiguous.
		if previd == 0 || id-previd != 1 { // 第一次, 或者 非连续
			initial = id
		}

		// If we found a contiguous block then remove it and return it.
		if (id-initial)+1 == pgid(n) {
			// If we're allocating off the beginning then take the fast path
			// and just adjust the existing slice. This will use extra memory
			// temporarily but the append() in free() will realloc the slice
			// as is necessary.
			// 从0开始的一块, 被分配出去了
			if (i + 1) == n {
				f.ids = f.ids[i+1:]
			} else {
				copy(f.ids[i-n+1:], f.ids[i+1:]) // 前移
				f.ids = f.ids[:len(f.ids)-n]     // 交换删除
			}

			// Remove from the free_cache.
			for i := pgid(0); i < pgid(n); i++ {
				delete(f.cache, initial+i)
			}
<<<<<<< HEAD
			f.allocs[initial] = txid // 在起始pgid 记录 txid,, 只有写事务 才会分配 page
=======
			f.allocs[initial] = txid // 在起始pgid 记录 所分配的 txid
>>>>>>> d4297402
			return initial
		}

		previd = id
	}
	return 0
}

// free releases a page and its overflow for a given transaction id.
// If the page is already free then a panic will occur.
func (f *freelist) free(txid txid, p *page) { // txid 都是 meta.txid 也就是导致释放的txid
	if p.id <= 1 {
		panic(fmt.Sprintf("cannot free page 0 or 1: %d", p.id))
	}

	// Free page and all its overflow pages.
	txp := f.pending[txid] // 对一个txid 可能会调用多次??
	if txp == nil {
		txp = &txPending{}
		f.pending[txid] = txp
	}

	allocTxid, ok := f.allocs[p.id]
	if ok {
		// 释放写事务
		delete(f.allocs, p.id)
	} else if (p.flags & freelistPageFlag) != 0 { // 此页是 freelist 页
		// Freelist is always allocated by prior tx.
		allocTxid = txid - 1 // freelist 都是被前一个事务分配的??
	}

	// 分配出去的页是连续的
	for id := p.id; id <= p.id+pgid(p.overflow); id++ {
		// Verify that page is not already free.
		if f.cache[id] { // 去重
			panic(fmt.Sprintf("page %d already freed", id))
		}

		// Add to the freelist and cache.
<<<<<<< HEAD
		txp.ids = append(txp.ids, id) // 放回待处理的事务 空闲页

		txp.alloctx = append(txp.alloctx, allocTxid)

		f.cache[id] = true // 放回, 表示 目前不被写事务 使用到
	}
}

// release 和 free 有什么区别?? free是释放一个事务的 page
// release 释放 已完成的读事务 所使用的 page 的 id
=======
		txp.ids = append(txp.ids, id) // 放回待回收页

		txp.alloctx = append(txp.alloctx, allocTxid)

		f.cache[id] = true //放回缓存
	}
}

// release 和 free 有什么区别
// free 是 used -> pending
// release 是 pending -> free
>>>>>>> d4297402
// release moves all page ids for a transaction id (or older) to the freelist.
func (f *freelist) release(txid txid) { // [0, txid]
	m := make(pgids, 0)
	for tid, txp := range f.pending {
		if tid <= txid {
			// Move transaction's pending pages to the available freelist.
			// Don't remove from the cache since the page is still free.
			m = append(m, txp.ids...)
			delete(f.pending, tid)
		}
	}
	f.mergeSpans(m) // 放回 空闲列表
}

// releaseRange moves pending pages allocated within an extent [begin,end] to the free list.
func (f *freelist) releaseRange(begin, end txid) {
	if begin > end {
		return
	}

	var m pgids

	for tid, txp := range f.pending {
		if tid < begin || tid > end { // [begin, end]
			continue
		}

		// Don't recompute freed pages if ranges haven't updated.
		if txp.lastReleaseBegin == begin {
			continue
		}

		for i := 0; i < len(txp.ids); i++ {
			if atx := txp.alloctx[i]; atx < begin || atx > end {
				continue
			}
<<<<<<< HEAD
			m = append(m, txp.ids[i]) // 保存回收的page id

			// 关联数组, 要平行删除
			// 交换删除第i个
			txp.ids[i] = txp.ids[len(txp.ids)-1]
=======

			m = append(m, txp.ids[i])

			txp.ids[i] = txp.ids[len(txp.ids)-1] //交换删除
>>>>>>> d4297402
			txp.ids = txp.ids[:len(txp.ids)-1]

			txp.alloctx[i] = txp.alloctx[len(txp.alloctx)-1]
			txp.alloctx = txp.alloctx[:len(txp.alloctx)-1]
<<<<<<< HEAD
			i-- // 对冲i++
		}

		txp.lastReleaseBegin = begin // 避免 多个txdi 对应 重复的txp

		if len(txp.ids) == 0 { // 0 表示已经处理完
=======

			i-- // 对冲i++
		}
		txp.lastReleaseBegin = begin // 避免重复释放??

		if len(txp.ids) == 0 {
>>>>>>> d4297402
			delete(f.pending, tid)
		}
	}
	f.mergeSpans(m)
}

// rollback removes the pages from a given pending tx.
func (f *freelist) rollback(txid txid) { // 释放 一个tx的所有页面, 因为事务回滚了
	// Remove page ids from cache.
	txp := f.pending[txid]
	if txp == nil {
		return
	}

	var m pgids
	for i, pgid := range txp.ids {
<<<<<<< HEAD
		delete(f.cache, pgid) // 为什么这里要删掉??
=======
		delete(f.cache, pgid) // 为什么要删除??
>>>>>>> d4297402

		tx := txp.alloctx[i]
		if tx == 0 {
			continue
		}
		if tx != txid {
			// Pending free aborted; restore page back to alloc list.
			f.allocs[pgid] = tx // 不是同一个事务，这个为什么会保存起来??
		} else {
			// Freed page was allocated by this txn; OK to throw away.
			m = append(m, pgid)
		}
	}
	// Remove pages from pending list and mark as free if allocated by txid.
	delete(f.pending, txid)
	f.mergeSpans(m)
}

// freed returns whether a given page is in the free list.
func (f *freelist) freed(pgid pgid) bool {
	return f.cache[pgid]
}

// read initializes the freelist from a freelist page.
// 打开db 的时候 和 reload的时候会调用
func (f *freelist) read(p *page) {
	if (p.flags & freelistPageFlag) == 0 {
		panic(fmt.Sprintf("invalid freelist page: %d, page type is %s", p.id, p.typ()))
	}

	// If the page.count is at the max uint16 value (64k) then it's considered
	// an overflow and the size of the freelist is stored as the first element.
	var idx, count = 0, int(p.count)
	if count == 0xFFFF {
		idx = 1
		c := *(*pgid)(unsafeAdd(unsafe.Pointer(p), unsafe.Sizeof(*p)))
		count = int(c)
		if count < 0 {
			panic(fmt.Sprintf("leading element count %d overflows int", c))
		}
	}

	// Copy the list of page ids from the freelist.
	if count == 0 {
		f.ids = nil
	} else {
		var ids []pgid
		// count 之后是 pgid 数组
		data := unsafeIndex(unsafe.Pointer(p), unsafe.Sizeof(*p), unsafe.Sizeof(ids[0]), idx)
		unsafeSlice(unsafe.Pointer(&ids), data, count)

		// copy the ids, so we don't modify on the freelist page directly
		idsCopy := make([]pgid, count) // 分配新的内存
		copy(idsCopy, ids)
		// Make sure they're sorted.
		sort.Sort(pgids(idsCopy))

		f.readIDs(idsCopy)
	}
}

// arrayReadIDs initializes the freelist from a given list of ids.
func (f *freelist) arrayReadIDs(ids []pgid) {
	f.ids = ids
	f.reindex()
}

func (f *freelist) arrayGetFreePageIDs() []pgid {
	return f.ids
}

// write writes the page ids onto a freelist page. All free and pending ids are
// saved to disk since in the event of a program crash, all pending ids will
// become free.
func (f *freelist) write(p *page) error {
	// Combine the old free pgids and pgids waiting on an open transaction.

	// Update the header flag.
	p.flags |= freelistPageFlag

	// The page.count can only hold up to 64k elements so if we overflow that
	// number then we handle it by putting the size in the first element.
	l := f.count()
	if l == 0 {
		p.count = uint16(l)
	} else if l < 0xFFFF { // p.count 用的是uint16, 节约空间， 如果 空闲page少，就直接用 p.count, 否则就多借8B写入count
		p.count = uint16(l)
		var ids []pgid
		data := unsafeAdd(unsafe.Pointer(p), unsafe.Sizeof(*p))
		unsafeSlice(unsafe.Pointer(&ids), data, l)
		// 合并 all free和 pending 页面，write 函数是在写事务提交时调用，写事务是串行的，因此 pending 中对应的写事务都已经提交。
		f.copyall(ids)
	} else { // l >= 0xFFFF
		p.count = 0xFFFF // 空闲页数量很多, 会用更多页取保存空闲页数据
		var ids []pgid
		data := unsafeAdd(unsafe.Pointer(p), unsafe.Sizeof(*p))
		// {data,l+1,l+1} -> ids        为什么要+1, 第一个元素用来存长度
		unsafeSlice(unsafe.Pointer(&ids), data, l+1)
		ids[0] = pgid(l)
		f.copyall(ids[1:]) //
	}

	return nil
}

// 事务回滚的时候会 reload
// reload reads the freelist from a page and filters out pending items.
func (f *freelist) reload(p *page) {
	f.read(p)

	// Build a cache of only pending pages.
	pcache := make(map[pgid]bool)
	for _, txp := range f.pending {
		for _, pendingID := range txp.ids {
			pcache[pendingID] = true
		}
	}

	// Check each page in the freelist and build a new available freelist
	// with any pages not in the pending lists.
	var a []pgid
	// 区分 free 的 和 pending 的
	for _, id := range f.getFreePageIDs() {
		if !pcache[id] {
			a = append(a, id)
		}
	}

	f.readIDs(a)
}

// noSyncReload reads the freelist from pgids and filters out pending items.
func (f *freelist) noSyncReload(pgids []pgid) {
	// Build a cache of only pending pages.
	pcache := make(map[pgid]bool)
	for _, txp := range f.pending {
		for _, pendingID := range txp.ids {
			pcache[pendingID] = true
		}
	}

	// Check each page in the freelist and build a new available freelist
	// with any pages not in the pending lists.
	var a []pgid
	for _, id := range pgids { // 过滤 pending 里的
		if !pcache[id] {
			a = append(a, id)
		}
	}

	f.readIDs(a)
}

// 重建 map 索引,  cache 包含 free 和 pending
// reindex rebuilds the free cache based on available and pending free lists.
func (f *freelist) reindex() {
	ids := f.getFreePageIDs()

	f.cache = make(map[pgid]bool, len(ids))
	for _, id := range ids {
		f.cache[id] = true
	}

<<<<<<< HEAD
=======
	// reload 也会调用reindex， 所以需要处理pending
>>>>>>> d4297402
	for _, txp := range f.pending {
		for _, pendingID := range txp.ids {
			f.cache[pendingID] = true
		}
	}
}

// arrayMergeSpans try to merge list of pages(represented by pgids) with existing spans but using array
func (f *freelist) arrayMergeSpans(ids pgids) {
	sort.Sort(ids)
	f.ids = pgids(f.ids).merge(ids)
}<|MERGE_RESOLUTION|>--- conflicted
+++ resolved
@@ -8,11 +8,7 @@
 
 // txPending holds a list of pgids and corresponding allocation txns that are pending to be freed.
 type txPending struct {
-<<<<<<< HEAD
-	// 下面两个是关联数组
-=======
 	// 关联数组
->>>>>>> d4297402
 	ids     []pgid
 	alloctx []txid // txids allocating the ids
 
@@ -27,31 +23,21 @@
 type freelist struct {
 	freelistType FreelistType // freelist type
 
-	// 可以用于分配的 page id
 	ids []pgid // all free and available free page ids.
 
 	// 记录被分配给事务的页面
 	allocs map[pgid]txid // 被分配的page_id -> txid mapping of txid that allocated a pgid.
 
 	// pending 部分需要单独记录主要是为了做 MVCC 的事务
-	// 维护了 写事务 释放的 page id, 读事务使用了这些页面, 无法立刻释放, 读事务结束了, 就会释放出来放到 ids里, 复用
 	pending map[txid]*txPending // mapping of soon-to-be free page ids by tx.
 
 	// map, o(1)查找
 	cache map[pgid]bool // fast lookup of all free and pending page ids.
 
-<<<<<<< HEAD
-	// 下面 3个都是 hmap 方式
-=======
->>>>>>> d4297402
 	freemaps    map[uint64]pidSet // key is the size of continuous pages(span), value is a set which contains the starting pgids of same size
 	forwardMap  map[pgid]uint64   // key is start pgid, value is its span size
 	backwardMap map[pgid]uint64   // key is end pgid, value is its span size
 
-<<<<<<< HEAD
-	// 五个 函数
-=======
->>>>>>> d4297402
 	allocate       func(txid txid, n int) pgid // the freelist allocate func
 	freeCount      func() int                  // the function which gives you free page number
 	mergeSpans     func(ids pgids)             // the mergeSpan func
@@ -163,15 +149,11 @@
 				f.ids = f.ids[:len(f.ids)-n]     // 交换删除
 			}
 
-			// Remove from the free_cache.
+			// Remove from the free cache.
 			for i := pgid(0); i < pgid(n); i++ {
 				delete(f.cache, initial+i)
 			}
-<<<<<<< HEAD
-			f.allocs[initial] = txid // 在起始pgid 记录 txid,, 只有写事务 才会分配 page
-=======
 			f.allocs[initial] = txid // 在起始pgid 记录 所分配的 txid
->>>>>>> d4297402
 			return initial
 		}
 
@@ -196,7 +178,6 @@
 
 	allocTxid, ok := f.allocs[p.id]
 	if ok {
-		// 释放写事务
 		delete(f.allocs, p.id)
 	} else if (p.flags & freelistPageFlag) != 0 { // 此页是 freelist 页
 		// Freelist is always allocated by prior tx.
@@ -211,18 +192,6 @@
 		}
 
 		// Add to the freelist and cache.
-<<<<<<< HEAD
-		txp.ids = append(txp.ids, id) // 放回待处理的事务 空闲页
-
-		txp.alloctx = append(txp.alloctx, allocTxid)
-
-		f.cache[id] = true // 放回, 表示 目前不被写事务 使用到
-	}
-}
-
-// release 和 free 有什么区别?? free是释放一个事务的 page
-// release 释放 已完成的读事务 所使用的 page 的 id
-=======
 		txp.ids = append(txp.ids, id) // 放回待回收页
 
 		txp.alloctx = append(txp.alloctx, allocTxid)
@@ -234,7 +203,6 @@
 // release 和 free 有什么区别
 // free 是 used -> pending
 // release 是 pending -> free
->>>>>>> d4297402
 // release moves all page ids for a transaction id (or older) to the freelist.
 func (f *freelist) release(txid txid) { // [0, txid]
 	m := make(pgids, 0)
@@ -256,7 +224,6 @@
 	}
 
 	var m pgids
-
 	for tid, txp := range f.pending {
 		if tid < begin || tid > end { // [begin, end]
 			continue
@@ -266,42 +233,24 @@
 		if txp.lastReleaseBegin == begin {
 			continue
 		}
-
 		for i := 0; i < len(txp.ids); i++ {
 			if atx := txp.alloctx[i]; atx < begin || atx > end {
 				continue
 			}
-<<<<<<< HEAD
-			m = append(m, txp.ids[i]) // 保存回收的page id
-
-			// 关联数组, 要平行删除
-			// 交换删除第i个
-			txp.ids[i] = txp.ids[len(txp.ids)-1]
-=======
 
 			m = append(m, txp.ids[i])
 
 			txp.ids[i] = txp.ids[len(txp.ids)-1] //交换删除
->>>>>>> d4297402
 			txp.ids = txp.ids[:len(txp.ids)-1]
 
 			txp.alloctx[i] = txp.alloctx[len(txp.alloctx)-1]
 			txp.alloctx = txp.alloctx[:len(txp.alloctx)-1]
-<<<<<<< HEAD
+
 			i-- // 对冲i++
 		}
-
-		txp.lastReleaseBegin = begin // 避免 多个txdi 对应 重复的txp
-
-		if len(txp.ids) == 0 { // 0 表示已经处理完
-=======
-
-			i-- // 对冲i++
-		}
 		txp.lastReleaseBegin = begin // 避免重复释放??
 
 		if len(txp.ids) == 0 {
->>>>>>> d4297402
 			delete(f.pending, tid)
 		}
 	}
@@ -318,11 +267,7 @@
 
 	var m pgids
 	for i, pgid := range txp.ids {
-<<<<<<< HEAD
-		delete(f.cache, pgid) // 为什么这里要删掉??
-=======
 		delete(f.cache, pgid) // 为什么要删除??
->>>>>>> d4297402
 
 		tx := txp.alloctx[i]
 		if tx == 0 {
@@ -476,20 +421,16 @@
 	f.readIDs(a)
 }
 
-// 重建 map 索引,  cache 包含 free 和 pending
+// 重建 map 索引
 // reindex rebuilds the free cache based on available and pending free lists.
 func (f *freelist) reindex() {
 	ids := f.getFreePageIDs()
-
 	f.cache = make(map[pgid]bool, len(ids))
 	for _, id := range ids {
 		f.cache[id] = true
 	}
 
-<<<<<<< HEAD
-=======
 	// reload 也会调用reindex， 所以需要处理pending
->>>>>>> d4297402
 	for _, txp := range f.pending {
 		for _, pendingID := range txp.ids {
 			f.cache[pendingID] = true
