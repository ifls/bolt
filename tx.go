--- conflicted
+++ resolved
@@ -545,13 +545,8 @@
 
 	sort.Sort(pages)
 
-<<<<<<< HEAD
-	// Write pages to disk in order.
-	// 刷盘所有脏页
-=======
 	// Write pages to disk in order. 刷盘所有脏页， 把分配的其他地方的页面，写到文件里，也就是映射的虚拟空间里，
 	// mmap好像只影响了读的方式， 写入还是文件io那一样
->>>>>>> d4297402
 	for _, p := range pages {
 		rem := (uint64(p.overflow) + 1) * uint64(tx.db.pageSize)
 		offset := int64(p.id) * int64(tx.db.pageSize)
